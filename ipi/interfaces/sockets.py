"""Deals with the socket communication between the i-PI and drivers.

Deals with creating the socket, transmitting and receiving data, accepting and
removing different driver routines and the parallelization of the force
calculation.
"""

# This file is part of i-PI.
# i-PI Copyright (C) 2014-2015 i-PI developers
# See the "licenses" directory for full license information.


import os
import socket
import select
import time
import threading

import numpy as np
import json

from ipi.utils.messages import verbosity, warning, info
from ipi.utils.softexit import softexit
from ipi.utils.xtratools import listDict


__all__ = ["InterfaceSocket"]


HDRLEN = 12
UPDATEFREQ = 10
TIMEOUT = 0.02
SERVERTIMEOUT = 5.0 * TIMEOUT
NTIMEOUT = 20


def Message(mystr):
    """Returns a header of standard length HDRLEN."""

    # convert to bytestream since we'll be sending this over a socket
    return str.ljust(str.upper(mystr), HDRLEN).encode()


class Disconnected(Exception):

    """Disconnected: Raised if client has been disconnected."""

    pass


class InvalidSize(Exception):

    """Disconnected: Raised if client returns forces with inconsistent number of atoms."""

    pass


class InvalidStatus(Exception):

    """InvalidStatus: Raised if client has the wrong status.

    Shouldn't have to be used if the structure of the program is correct.
    """

    pass


class Status(object):

    """Simple class used to keep track of the status of the client.

    Uses bitwise or to give combinations of different status options.
    i.e. Status.Up | Status.Ready would be understood to mean that the client
    was connected and ready to receive the position and cell data.

    Attributes:
       Disconnected: Flag for if the client has disconnected.
       Up: Flag for if the client is running.
       Ready: Flag for if the client has ready to receive position and cell data.
       NeedsInit: Flag for if the client is ready to receive forcefield
          parameters.
       HasData: Flag for if the client is ready to send force data.
       Busy: Flag for if the client is busy.
       Timeout: Flag for if the connection has timed out.
    """

    Disconnected = 0
    Up = 1
    Ready = 2
    NeedsInit = 4
    HasData = 8
    Busy = 16
    Timeout = 32


class DriverSocket(socket.socket):

    """Deals with communication between the client and driver code.

    Deals with sending and receiving the data between the client and the driver
    code. This class holds common functions which are used in the driver code,
    but can also be used to directly implement a python client.
    Basically it's just a wrapper around socket to simplify some of the
    specific needs of i-PI communication pattern.

    Attributes:
       _buf: A string buffer to hold the reply from the other connection.
    """

    def __init__(self, sock):
        """Initialises DriverSocket.

        Args:
           socket: A socket through which the communication should be done.
        """

        super(DriverSocket, self).__init__(
            sock.family, sock.type, sock.proto, fileno=socket.dup(sock.fileno())
        )
        self.settimeout(sock.gettimeout())
        self._buf = np.zeros(0, np.byte)
        if socket:
            self.peername = self.getpeername()
        else:
            self.peername = "no_socket"

    def send_msg(self, msg):
        """Send the next message through the socket.

        Args:
           msg: The message to send through the socket.
        """
        return self.sendall(Message(msg))

    def recv_msg(self, length=HDRLEN):
        """Get the next message send through the socket.

        Args:
           l: Length of the accepted message. Defaults to HDRLEN.
        """
        return self.recv(length)

    def recvall(self, dest):
        """Gets the potential energy, force and virial from the driver.

        Args:
           dest: Object to be read into.

        Raises:
           Disconnected: Raised if client is disconnected.

        Returns:
           The data read from the socket to be read into dest.
        """

        blen = dest.itemsize * dest.size
        if blen > len(self._buf):
            self._buf.resize(blen)
        bpos = 0
        ntimeout = 0

        while bpos < blen:
            timeout = False

            # pre-2.5 version.
            try:
                bpart = ""
                bpart = self.recv(blen - bpos)
                if len(bpart) == 0:
                    raise socket.timeout  # if this keeps returning no data, we are in trouble....
                self._buf[bpos : bpos + len(bpart)] = np.fromstring(bpart, np.byte)
            except socket.timeout:
                # warning(" @SOCKET:   Timeout in recvall, trying again!", verbosity.low)
                timeout = True
                ntimeout += 1
                if ntimeout > NTIMEOUT:
                    warning(
                        " @SOCKET:  Couldn't receive within %5d attempts. Time to give up!"
                        % (NTIMEOUT),
                        verbosity.low,
                    )
                    raise Disconnected()
                pass
            if not timeout and len(bpart) == 0:
                raise Disconnected()
            bpos += len(bpart)

            # post-2.5 version: slightly more compact for modern python versions
            # try:
            #   bpart = 1
            #   bpart = self.recv_into(self._buf[bpos:], blen-bpos)
            # except socket.timeout:
            #   print " @SOCKET:   Timeout in status recvall, trying again!"
            #   timeout = True
            #   pass
            # if (not timeout and bpart == 0):
            #   raise Disconnected()
            # bpos += bpart
            # TODO this Disconnected() exception currently just causes the program to hang.
            # This should do something more graceful

        if np.isscalar(dest):
            return np.fromstring(self._buf[0:blen], dest.dtype)[0]
        else:
            return np.fromstring(self._buf[0:blen], dest.dtype).reshape(dest.shape)


class Driver(DriverSocket):

    """Deals with communication between the client and driver code.

    Deals with sending and receiving the data from the driver code. Keeps track
    of the status of the driver. Initialises the driver forcefield, sends the
    position and cell data, and receives the force data.

    Attributes:
       waitstatus: Boolean giving whether the driver is waiting to get a status answer.
       status: Keeps track of the status of the driver.
       lastreq: The ID of the last request processed by the client.
       locked: Flag to mark if the client has been working consistently on one image.
    """

    def __init__(self, sock):
        """Initialises Driver.

        Args:
           socket: A socket through which the communication should be done.
        """

        super(Driver, self).__init__(sock)
        self.waitstatus = False
        self.status = Status.Up
        self.lastreq = None
        self.locked = False
        self.exit_on_disconnect = False

    def shutdown(self, how=socket.SHUT_RDWR):
        """Tries to send an exit message to clients to let them exit gracefully."""

        if self.exit_on_disconnect:
            trd = threading.Thread(
                target=softexit.trigger, kwargs={"message": "Client shutdown."}
            )
            trd.daemon = True
            trd.start()

        self.sendall(Message("exit"))
        self.status = Status.Disconnected

        super(DriverSocket, self).shutdown(how)

    def _getstatus(self):
        """Gets driver status.

        Returns:
           An integer labelling the status via bitwise or of the relevant members
           of Status.
        """

        if not self.waitstatus:
            try:
                # This can sometimes hang with no timeout.
                # Using the recommended 60 s.
                readable, writable, errored = select.select([], [self], [], 60)
                if self in writable:
                    self.sendall(Message("status"))
                    self.waitstatus = True
            except socket.error:
                return Status.Disconnected

        try:
            reply = self.recv(HDRLEN)
            self.waitstatus = False  # got some kind of reply
        except socket.timeout:
            warning(" @SOCKET:   Timeout in status recv!", verbosity.debug)
            return Status.Up | Status.Busy | Status.Timeout
        except:
            warning(
                " @SOCKET:   Other socket exception. Disconnecting client and trying to carry on.",
                verbosity.debug,
            )
            return Status.Disconnected

        if not len(reply) == HDRLEN:
            return Status.Disconnected
        elif reply == Message("ready"):
            return Status.Up | Status.Ready
        elif reply == Message("needinit"):
            return Status.Up | Status.NeedsInit
        elif reply == Message("havedata"):
            return Status.Up | Status.HasData
        else:
            warning(" @SOCKET:    Unrecognized reply: " + str(reply), verbosity.low)
            return Status.Up

    def get_status(self):
        """Sets (and returns) the client internal status. Wait for an answer if
        the client is busy."""
        status = self._getstatus()
        while status & Status.Busy:
            status = self._getstatus()
        self.status = status
        return status

    def initialize(self, rid, pars):
        """Sends the initialisation string to the driver.

        Args:
           rid: The index of the request, i.e. the replica that
              the force calculation is for.
           pars: The parameter string to be sent to the driver.

        Raises:
           InvalidStatus: Raised if the status is not NeedsInit.
        """

        if self.status & Status.NeedsInit:
            try:
                self.sendall(Message("init"))
                self.sendall(np.int32(rid))
                self.sendall(np.int32(len(pars)))
                self.sendall(pars.encode())
            except:
                self.get_status()
                return
        else:
            raise InvalidStatus("Status in init was " + self.status)

    def sendpos(self, pos, h_ih):
        """Sends the position and cell data to the driver.

        Args:
           pos: An array containing the atom positions.
           cell: A cell object giving the system box.

        Raises:
           InvalidStatus: Raised if the status is not Ready.
        """

        if self.status & Status.Ready:
            try:
                self.sendall(Message("posdata"))
                self.sendall(h_ih[0])
                self.sendall(h_ih[1])
                self.sendall(np.int32(len(pos) // 3))
                self.sendall(pos)
                self.status = Status.Up | Status.Busy
            except:
                print("Error in sendall, resetting status")
                self.get_status()
                return
        else:
            raise InvalidStatus("Status in sendpos was " + self.status)

    def getforce(self):
        """Gets the potential energy, force and virial from the driver.

        Raises:
           InvalidStatus: Raised if the status is not HasData.
           Disconnected: Raised if the driver has disconnected.

        Returns:
           A list of the form [potential, force, virial, extra].
        """

        if self.status & Status.HasData:
            self.sendall(Message("getforce"))
            reply = ""
            while True:
                try:
                    reply = self.recv_msg()
                except socket.timeout:
                    warning(
                        " @SOCKET:   Timeout in getforce, trying again!", verbosity.low
                    )
                    continue
                except:
                    warning(
                        " @SOCKET:   Error while receiving message: %s" % (reply),
                        verbosity.low,
                    )
                    raise Disconnected()
                if reply == Message("forceready"):
                    break
                else:
                    warning(
                        " @SOCKET:   Unexpected getforce reply: %s" % (reply),
                        verbosity.low,
                    )
                if reply == "":
                    raise Disconnected()
        else:
            raise InvalidStatus("Status in getforce was " + str(self.status))

        mu = np.float64()
        mu = self.recvall(mu)

        mlen = np.int32()
        mlen = self.recvall(mlen)
        mf = np.zeros(3 * mlen, np.float64)
        mf = self.recvall(mf)

        mvir = np.zeros((3, 3), np.float64)
        mvir = self.recvall(mvir)

        # Machinery to return a string as an "extra" field.
        # Comment if you are using a ancient patched driver that does not return anything!
        # Actually, you should really update your driver, you're like half a decade behind.
        mlen = np.int32()
        mlen = self.recvall(mlen)
        if mlen > 0:
            mxtra = np.zeros(mlen, np.character)
            mxtra = self.recvall(mxtra)
            mxtra = bytearray(mxtra).decode("utf-8")
        else:
            mxtra = ""
        mxtradict = {}
        if mxtra:
            try:
                mxtradict = json.loads(mxtra)
                info("mxtradict JSON has been loaded.", verbosity.debug)
            except:
                mxtradict["info"] = mxtra
                info("mxtradict traditional string has been loaded.", verbosity.debug)
        return [mu, mf, mvir, mxtradict]

    def dispatch(self, r):
        """Dispatches a request r and looks after it setting results
        once it has been evaluated. This is meant to be launched as a
<<<<<<< HEAD
        separate thread, and takes care of all the communication related to
=======
        separate thread, and takes clear of all the communication related to
>>>>>>> 4b2fdfbf
        the request.
        """

        if not self.status & Status.Up:
            warning(
                " @SOCKET:   Inconsistent client state in dispatch thread! (I)",
                verbosity.low,
            )
            return

        r["t_dispatched"] = time.time()

        self.get_status()
        if self.status & Status.NeedsInit:
            self.initialize(r["id"], r["pars"])
            self.status = self.get_status()

        if not (self.status & Status.Ready):
            warning(
                " @SOCKET:   Inconsistent client state in dispatch thread! (II)",
                verbosity.low,
            )
            return

        r["start"] = time.time()
        self.sendpos(r["pos"][r["active"]], r["cell"])

        self.get_status()
        if not (self.status & Status.HasData):
            warning(
                " @SOCKET:   Inconsistent client state in dispatch thread! (III)",
                verbosity.low,
            )
            return

        try:
            r["result"] = self.getforce()
        except Disconnected:
            self.status = Status.Disconnected
            return

        if len(r["result"][1]) != len(r["pos"][r["active"]]):
            raise InvalidSize

        # If only a piece of the system is active, resize forces and reassign
        rftemp = r["result"][1]
        r["result"][1] = np.zeros(len(r["pos"]), dtype=np.float64)
        r["result"][1][r["active"]] = rftemp
        r["t_finished"] = time.time()
        self.lastreq = r["id"]  #

        # updates the status of the client before leaving
        self.get_status()

        # marks the request as done as the very last thing
        r["status"] = "Done"

    def getjson(self):
        """Gets the json string from the driver and parses it into a dictionary.

        Raises:
           InvalidStatus: Raised if the status is not HasData.
           Disconnected: Raised if the driver has disconnected.

        Returns:
           A dictionary of the form { 'keyword': [values] }.
        """

        if self.status & Status.HasData:
            self.sendall(Message("getjson"))
            reply = ""
            while True:
                try:
                    reply = self.recv_msg()
                except socket.timeout:
                    warning(
                        " @SOCKET:   Timeout in getjson, trying again!", verbosity.low
                    )
                    continue
                except:
                    warning(
                        " @SOCKET:   Error while receiving message: %s" % (reply),
                        verbosity.low,
                    )
                    raise Disconnected()
                if reply == Message("jsonready"):
                    break
                else:
                    warning(
                        " @SOCKET:   Unexpected getjson reply: %s" % (reply),
                        verbosity.low,
                    )
                if reply == "":
                    raise Disconnected()
        else:
            raise InvalidStatus("Status in getjson was " + str(self.status))

        mlen = np.int32()
        mlen = self.recvall(mlen)
        if mlen > 0:
            jsonstring = np.zeros(mlen, np.character)
            jsonstring = self.recvall(jsonstring)
            # parsing the json file into a dictionary
            jsondict = json.loads(jsonstring)
            print(jsondict)
        return jsondict


class InterfaceSocket(object):

    """Host server class.

    Deals with distribution of all the jobs between the different client servers
    and both initially and as clients either finish or are disconnected.
    Deals with cleaning up after all calculations are done. Also deals with the
    threading mechanism, and cleaning up if the interface is killed.

    Attributes:
       address: A string giving the name of the host network.
       port: An integer giving the port the socket will be using.
       slots: An integer giving the maximum allowed backlog of queued clients.
       mode: A string giving the type of socket used.
       latency: A float giving the number of seconds the interface will wait
          before updating the client list.
       timeout: A float giving a timeout limit for considering a calculation dead
          and dropping the connection.
       server: The socket used for data transmission.
       clients: A list of the driver clients connected to the server.
       requests: A list of all the jobs required in the current PIMD step.
       jobs: A list of all the jobs currently running.
       _poll_thread: The thread the poll loop is running on.
       _prev_kill: Holds the signals to be sent to clean up the main thread
          when a kill signal is sent.
       _poll_true: A boolean giving whether the thread is alive.
       _poll_iter: An integer used to decide whether or not to check for
          client connections. It is used as a counter, once it becomes higher
          than the pre-defined number of steps between checks the socket will
          update the list of clients and then be reset to zero.
    """

    def __init__(
        self,
        address="localhost",
        port=31415,
        slots=4,
        mode="unix",
        timeout=1.0,
        match_mode="auto",
        exit_on_disconnect=False,
    ):
        """Initialises interface.

        Args:
           address: An optional string giving the name of the host server.
              Defaults to 'localhost'.
           port: An optional integer giving the port number. Defaults to 31415.
           slots: An optional integer giving the maximum allowed backlog of
              queueing clients. Defaults to 4.
           mode: An optional string giving the type of socket. Defaults to 'unix'.
           latency: An optional float giving the time in seconds the socket will
              wait before updating the client list. Defaults to 1e-3.
           timeout: Length of time waiting for data from a client before we assume
              the connection is dead and disconnect the client.

        Raises:
           NameError: Raised if mode is not 'unix' or 'inet'.
        """

        self.address = address
        self.port = port
        self.slots = slots
        self.mode = mode
        self.timeout = timeout
        self.poll_iter = UPDATEFREQ  # triggers pool_update at first poll
        self.prlist = []  # list of pending requests
        self.match_mode = match_mode  # heuristics to match jobs and active clients
        self.requests = None  # these will be linked to the request list of the FFSocket object using the interface
        self.exit_on_disconnect = exit_on_disconnect

    def open(self):
        """Creates a new socket.

        Used so that we can create a interface object without having to also
        create the associated socket object.
        """

        if self.mode == "unix":
            self.server = socket.socket(socket.AF_UNIX, socket.SOCK_STREAM)
            try:
                self.server.bind("/tmp/ipi_" + self.address)
                info(
                    "Created unix socket with address " + self.address, verbosity.medium
                )
            except socket.error:
                raise RuntimeError(
                    "Error opening unix socket. Check if a file "
                    + ("/tmp/ipi_" + self.address)
                    + " exists, and remove it if unused."
                )

        elif self.mode == "inet":
            self.server = socket.socket(socket.AF_INET, socket.SOCK_STREAM)
            self.server.setsockopt(socket.SOL_SOCKET, socket.SO_REUSEADDR, 1)
            self.server.bind((self.address, self.port))
            info(
                "Created inet socket with address "
                + self.address
                + " and port number "
                + str(self.port),
                verbosity.medium,
            )
        else:
            raise NameError(
                "InterfaceSocket mode "
                + self.mode
                + " is not implemented (should be unix/inet)"
            )

        self.server.listen(self.slots)
        self.server.settimeout(SERVERTIMEOUT)

        # these are the two main objects the socket interface should worry about and manage
        self.clients = []  # list of active clients (working or ready to compute)
        self.jobs = []  # list of jobs

    def close(self):
        """Closes down the socket."""

        info(" @SOCKET: Shutting down the driver interface.", verbosity.low)

        for c in self.clients:
            try:
                c.shutdown(socket.SHUT_RDWR)
                c.close()
            except:
                pass

        # flush it all down the drain
        self.clients = []
        self.jobs = []

        try:
            self.server.shutdown(socket.SHUT_RDWR)
            self.server.close()
        except:
            info(
                " @SOCKET: Problem shutting down the server socket. Will just continue and hope for the best.",
                verbosity.low,
            )
        if self.mode == "unix":
            os.unlink("/tmp/ipi_" + self.address)

    def poll(self):
        """Called in the main thread loop.

        Runs until either the program finishes or a kill call is sent. Updates
        the pool of clients every UPDATEFREQ loops and loops every latency seconds.
        The actual loop is in the associated forcefield class.
        """

        # makes sure to remove the last dead client as soon as possible -- and to get clients if we are dry
        if (
            self.poll_iter >= UPDATEFREQ
            or len(self.clients) == 0
            or (len(self.clients) > 0 and not (self.clients[0].status & Status.Up))
        ):
            self.poll_iter = 0
            self.pool_update()

        self.poll_iter += 1
        self.pool_distribute()

    def pool_update(self):
        """Deals with keeping the pool of client drivers up-to-date during a
        force calculation step.

        Deals with maintaining the client list. Clients that have
        disconnected are removed and their jobs removed from the list of
        running jobs and new clients are connected to the server.
        """

        # check for disconnected clients
        for c in self.clients[:]:
            if not (c.status & Status.Up):
                try:
                    warning(
                        " @SOCKET:   Client "
                        + str(c.peername)
                        + " died or got unresponsive(C). Removing from the list.",
                        verbosity.low,
                    )
                    c.shutdown(socket.SHUT_RDWR)
                    c.close()
                except socket.error:
                    pass
                c.status = Status.Disconnected
                self.clients.remove(c)
                # requeue jobs that have been left hanging
                for [k, j, tc] in self.jobs[:]:
                    if tc.isAlive():
                        tc.join(2)
                    if j is c:
                        self.jobs = [
                            w for w in self.jobs if not (w[0] is k and w[1] is j)
                        ]  # removes pair in a robust way

                        k["status"] = "Queued"
                        k["start"] = -1

        if len(self.clients) == 0:
            searchtimeout = SERVERTIMEOUT
        else:
            searchtimeout = 0.0

        keepsearch = True
        while keepsearch:
            readable, writable, errored = select.select(
                [self.server], [], [], searchtimeout
            )
            if self.server in readable:
                client, address = self.server.accept()
                client.settimeout(TIMEOUT)
                driver = Driver(client)
                info(
                    " @SOCKET:   Client asked for connection from "
                    + str(address)
                    + ". Now hand-shaking.",
                    verbosity.low,
                )
                driver.get_status()
                if driver.status | Status.Up:
                    driver.exit_on_disconnect = self.exit_on_disconnect
                    self.clients.append(driver)
                    info(
                        " @SOCKET:   Handshaking was successful. Added to the client list.",
                        verbosity.low,
                    )
                    self.poll_iter = UPDATEFREQ  # if a new client was found, will try again harder next time
                    searchtimeout = SERVERTIMEOUT
                else:
                    warning(
                        " @SOCKET:   Handshaking failed. Dropping connection.",
                        verbosity.low,
                    )
                    client.shutdown(socket.SHUT_RDWR)
                    client.close()
            else:
                keepsearch = False

    def pool_distribute(self):
        """Deals with keeping the list of jobs up-to-date during a force
        calculation step.

        Deals with maintaining the jobs list. Gets data from drivers that have
        finished their calculation and removes that job from the list of running
        jobs, adds jobs to free clients and initialises the forcefields of new
        clients.
        """

        ttotal = tdispatch = tcheck = 0
        ttotal -= time.time()

        # get clients that are still free
        freec = self.clients[:]
        for [r2, c, ct] in self.jobs:
            freec.remove(c)

        # fills up list of pending requests if empty, or if clients are abundant
        if len(self.prlist) == 0 or len(freec) > len(self.prlist):
            self.prlist = [r for r in self.requests if r["status"] == "Queued"]

        if self.match_mode == "auto":
            match_seq = ["match", "none", "free", "any"]
        elif self.match_mode == "any":
            match_seq = ["any"]

        # first: dispatches jobs to free clients (if any!)
        # tries first to match previous replica<>driver association, then to get new clients, and only finally send the a new replica to old drivers
        ndispatch = 0
        tdispatch -= time.time()
        while len(freec) > 0 and len(self.prlist) > 0:
            for match_ids in match_seq:
                for fc in freec[:]:
                    if self.dispatch_free_client(fc, match_ids):
                        freec.remove(fc)
                        ndispatch += 1

                    if len(self.prlist) == 0:
                        break
            if len(freec) > 0:
                self.prlist = [r for r in self.requests if r["status"] == "Queued"]
        tdispatch += time.time()

        # now check for client status
        if len(self.jobs) == 0:
            for c in self.clients:
                if (
                    c.status == Status.Disconnected
                ):  # client disconnected. force a pool_update
                    self.poll_iter = UPDATEFREQ
                    return

        # check for finished jobs
        nchecked = 0
        nfinished = 0
        tcheck -= time.time()
        for [r, c, ct] in self.jobs[:]:
            chk = self.check_job_finished(r, c, ct)
            if chk == 1:
                nfinished += 1
            elif chk == 0:
                self.poll_iter = UPDATEFREQ  # client disconnected. force a pool_update
            nchecked += 1
        tcheck += time.time()

        ttotal += time.time()
        # info("POLL TOTAL: %10.4f  Dispatch(N,t):  %4i, %10.4f   Check(N,t):   %4i, %10.4f" % (ttotal, ndispatch, tdispatch, nchecked, tcheck), verbosity.debug)

        if nfinished > 0:
            # don't wait, just try again to distribute
            self.pool_distribute()

    def dispatch_free_client(self, fc, match_ids="any", send_threads=[]):
        """
        Tries to find a request to match a free client.
        """

        # first, makes sure that the client is REALLY free
        if not (fc.status & Status.Up):
            return False
        if fc.status & Status.HasData:
            return False
        if not (fc.status & (Status.Ready | Status.NeedsInit | Status.Busy)):
            warning(
                " @SOCKET: Client "
                + str(fc.peername)
                + " is in an unexpected status "
                + str(fc.status)
                + " at (1). Will try to keep calm and carry on.",
                verbosity.low,
            )
            return False

        for r in self.prlist[:]:
            if match_ids == "match" and fc.lastreq is not r["id"]:
                continue
            elif match_ids == "none" and fc.lastreq is not None:
                continue
            elif match_ids == "free" and fc.locked:
                continue

            # makes sure the request is marked as running and the client included in the jobs list
            fc.locked = fc.lastreq is r["id"]
            r["status"] = "Running"
            self.prlist.remove(r)
            info(
                " @SOCKET: %s Assigning [%5s] request id %4s to client with last-id %4s (% 3d/% 3d : %s)"
                % (
                    time.strftime("%y/%m/%d-%H:%M:%S"),
                    match_ids,
                    str(r["id"]),
                    str(fc.lastreq),
                    self.clients.index(fc),
                    len(self.clients),
                    str(fc.peername),
                ),
                verbosity.high,
            )
            fc_thread = threading.Thread(
                target=fc.dispatch, name="DISPATCH", kwargs={"r": r}
            )
            self.jobs.append([r, fc, fc_thread])
            fc_thread.daemon = True
            fc_thread.start()
            return True

        return False

    def check_job_finished(self, r, c, ct):
        """
        Checks if a job has been completed, and retrieves the results
        """

        if r["status"] == "Done":
            while ct.isAlive():  # we can wait for end of thread
                ct.join()
            self.jobs = [
                w for w in self.jobs if not (w[0] is r and w[1] is c)
            ]  # removes pair in a robust way
            return 1

        if (
            self.timeout > 0
            and r["start"] > 0
            and time.time() - r["start"] > self.timeout
        ):
            warning(
                " @SOCKET:  Timeout! request has been running for "
                + str(time.time() - r["start"])
                + " sec.",
                verbosity.low,
            )
            warning(
                " @SOCKET:   Client "
                + str(c.peername)
                + " died or got unresponsive(A). Disconnecting.",
                verbosity.low,
            )
            try:
                c.shutdown(socket.SHUT_RDWR)
            except socket.error:
                pass
            c.close()
            c.status = Status.Disconnected
            return 0  # client will be cleared and request resuscitated in poll_update

        return -1<|MERGE_RESOLUTION|>--- conflicted
+++ resolved
@@ -422,16 +422,13 @@
             except:
                 mxtradict["info"] = mxtra
                 info("mxtradict traditional string has been loaded.", verbosity.debug)
+
         return [mu, mf, mvir, mxtradict]
 
     def dispatch(self, r):
         """Dispatches a request r and looks after it setting results
         once it has been evaluated. This is meant to be launched as a
-<<<<<<< HEAD
         separate thread, and takes care of all the communication related to
-=======
-        separate thread, and takes clear of all the communication related to
->>>>>>> 4b2fdfbf
         the request.
         """
 
