--- conflicted
+++ resolved
@@ -8,12 +8,8 @@
 from copy import copy
 import numpy as np
 
-<<<<<<< HEAD
-from ipi.engine.forcefields import ForceField, FFSocket, FFLennardJones, FFQUIP, FFDebye, FFPlumed, FFYaff, FFsGDML
-=======
 from ipi.engine.forcefields import (ForceField, FFSocket, FFLennardJones, 
-                                    FFQUIP, FFDebye, FFPlumed, FFYaff, FFCommittee)
->>>>>>> c2c2180c
+                                    FFQUIP, FFDebye, FFPlumed, FFYaff, FFsGDML, FFCommittee)
 from ipi.interfaces.sockets import InterfaceSocket
 import ipi.engine.initializer
 from ipi.inputs.initializer import *
@@ -21,12 +17,8 @@
 from ipi.inputs.outputs import InputTrajectory
 
 
-<<<<<<< HEAD
-__all__ = ["InputFFSocket", 'InputFFLennardJones', 'InputFFQUIP', 'InputFFDebye', 'InputFFPlumed', 'InputFFYaff', 'InputFFsGDML']
-=======
 __all__ = ["InputFFSocket", 'InputFFLennardJones', 'InputFFQUIP', 'InputFFDebye', 
-            'InputFFPlumed', 'InputFFYaff', 'InputFFCommittee']
->>>>>>> c2c2180c
+            'InputFFPlumed', 'InputFFYaff', 'InputFFCommittee', 'InputFFsGDML']
 
 
 class InputForceField(Input):
@@ -384,118 +376,4 @@
         super(InputFFYaff, self).fetch()
 
         return FFYaff(yaffpara=self.yaffpara.fetch(), yaffsys=self.yaffsys.fetch(), yafflog=self.yafflog.fetch(), rcut=self.rcut.fetch(), alpha_scale=self.alpha_scale.fetch(), gcut_scale=self.gcut_scale.fetch(), skin=self.skin.fetch(), smooth_ei=self.smooth_ei.fetch(), reci_ei=self.reci_ei.fetch(), name=self.name.fetch(), latency=self.latency.fetch(),
-        dopbc=self.pbc.fetch(), threaded=self.threaded.fetch())
-
-
-<<<<<<< HEAD
-class InputFFsGDML(InputForceField):
-
-    fields = { 
-        "sGDML_model": (InputValue, {"dtype": str, "default": None, "help": "This gives the file name of the sGDML model."}),
-    }   
-
-    fields.update(InputForceField.fields)
-
-    attribs = {}
-    attribs.update(InputForceField.attribs)
-
-    default_help = """A SGDML energy calculator """
-    default_label = "FFsGDML"
-
-    def store(self, ff):
-        super(InputFFsGDML, self).store(ff)
-        self.sGDML_model.store(ff.sGDML_model)
-
-    def fetch(self):
-        super(InputFFsGDML, self).fetch()
-
-        return FFsGDML(sGDML_model=self.sGDML_model.fetch(), name=self.name.fetch(), latency=self.latency.fetch(), dopbc=self.pbc.fetch(), threaded=self.threaded.fetch())
-=======
-class InputFFCommittee(InputForceField):
-    default_help = """A class to consolidate multiple FF inputs in a single XML field.
-                      Also contains options to use it for uncertainty estimation and for
-                      active learning in a ML context, based on a committee model."""
-    default_label = "FFCOMMITTEE"    
-    
-    dynamic = {
-          "ffsocket": (InputFFSocket, {"help": InputFFSocket.default_help}),
-          "fflj": (InputFFLennardJones, {"help": InputFFLennardJones.default_help}),
-          "ffquip": (InputFFQUIP, {"help": InputFFQUIP.default_help}),
-          "ffdebye": (InputFFDebye, {"help": InputFFDebye.default_help}),
-          "ffplumed": (InputFFPlumed, {"help": InputFFPlumed.default_help}),
-          "ffyaff": (InputFFYaff, {"help": InputFFYaff.default_help})
-    }
-
-    fields = copy(InputForceField.fields)
-
-    fields["weights"] =  (InputArray, {"dtype": float,
-                                       "default": np.array([]),
-                                       "help": "List of weights to be given to the forcefields. Defaults to 1 for each FF. Note that the components are divided by the number of FF, and so the default corresponds to an average."})
-    fields["alpha"] =  (InputValue, {"dtype": float,
-                                     "default": 1.0,
-                                     "help": "Scaling of the variance of the model, corresponding to a calibration of the error "} )
-    fields["al_thresh"] =  (InputValue, {"dtype": float,
-                                       "default": 0.0,
-                                       "help": "The uncertainty threshold. Structure with an uncertainty above this value are printed in the specified output file so they can be used for active learning."})
-    fields["al_output"] =  (InputValue, {"dtype": str,
-                "default": "al_output",
-                "help": "Output filename for structures that exceed the accuracy threshold of the model."})
-    
-    def store(self, ff):
-        """ Store all the sub-forcefields """
-        
-        super(InputFFCommittee, self).store(ff)
-        _fflist = ff.fflist        
-        if len(self.extra) != len(_fflist):
-            self.extra = [0] * len(_fflist)
-        self.weights.store(ff.ffweights)
-        self.alpha.store(ff.alpha)
-        self.al_thresh.store(ff.al_thresh)
-        self.al_output.store(ff.al_out)
-
-        for _ii, _obj, in enumerate(_fflist):
-            if self.extra[_ii] == 0:
-                if isinstance(_obj, FFSocket):
-                    _iobj = InputFFSocket()
-                    _iobj.store(_obj)
-                    self.extra[_ii] = ("ffsocket", _iobj)
-                elif isinstance(_obj, FFLennardJones):
-                    _iobj = InputFFLennardJones()
-                    _iobj.store(_obj)
-                    self.extra[_ii] = ("fflj", _iobj)
-                elif isinstance(_obj, FFQUIP):
-                    _iobj = InputFFQUIP()
-                    _iobj.store(_obj)
-                    self.extra[_ii] = ("ffquip", _iobj)
-                elif isinstance(_obj, FFDebye):
-                    _iobj = InputFFDebye()
-                    _iobj.store(_obj)
-                    self.extra[_ii] = ("ffdebye", _iobj)
-                elif isinstance(_obj, FFPlumed):
-                    _iobj = InputFFPlumed()
-                    _iobj.store(_obj)
-                    self.extra[_ii] = ("ffplumed", _iobj)
-                elif isinstance(_obj, FFYaff):
-                    _iobj = InputFFYaff()
-                    _iobj.store(_obj)
-                    self.extra[_ii] = ("ffyaff", _iobj)
-            else:
-                self.extra[_ii][1].store(_obj)
-
-    def fetch(self):
-        """ Fetches all of the FF objects """
-
-        super(InputFFCommittee, self).fetch()
-
-        fflist = []
-        for (k, v) in self.extra:
-            fflist.append(v.fetch())
-
-        # TODO: will actually need to create a FF object here!
-        return FFCommittee(pars=self.parameters.fetch(), name=self.name.fetch(),
-                       latency=self.latency.fetch(), dopbc=self.pbc.fetch(),
-                       fflist = fflist, ffweights = self.weights.fetch(),
-                       alpha = self.alpha.fetch(), al_thresh = self.al_thresh.fetch(),
-                       al_out = self.al_output.fetch()
-                       )
->>>>>>> c2c2180c
+                      dopbc=self.pbc.fetch(), threaded=self.threaded.fetch())